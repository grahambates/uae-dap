--- conflicted
+++ resolved
@@ -256,17 +256,11 @@
       // Start the emulator
       if (startEmulator) {
         this.emulator = Emulator.getInstance(args.emulatorType as EmulatorType);
-<<<<<<< HEAD
         // Either program or mappings is required when debugging
         if (debug && !args.program && !args.mappings) {
           throw new Error(
             "Missing program or mapping argument in launch request"
           );
-=======
-        // Program is required when debugging
-        if (debug && !args.remoteProgram) {
-          throw new Error("Missing remoteProgram argument in launch request");
->>>>>>> ffe03626
         }
         // Set default remoteProgram from program
         if (args.program && !args.remoteProgram) {
@@ -324,7 +318,6 @@
       }
       */
 
-<<<<<<< HEAD
       let hunks: Hunk[] = [];
       if (args.program) {
         hunks = await parseHunksFromFile(args.program);
@@ -333,26 +326,8 @@
         hunks = await parseVlinkMappingsFile(args.mappings);
       }
 
-      // Get info to Initialize source map
-      const offsets = await this.gdb.getOffsets();
-=======
-      if (!args.remoteProgram) {
-        throw new Error("Missing remoteProgram argument in launch request");
-      }
-      /*
-      // Get info to Initialize source map
-      const [hunks, offsets] = await Promise.all([
-        parseHunksFromFile(args.remoteProgram),
-        this.gdb.getOffsets(), // this doesn't work for a raw code blob (e.g. rom binary) !!!!!!!!!!!!!!!!!!!!!!!!!!
-      ]);
-*/
-      const [hunks] = await Promise.all([
-        parseHunksFromFile(args.remoteProgram),
-      ]);
-
       // ROM, RAM start addresses - shouldn't be hardcoded!!!
       const offsets: number[] = [0x0, 0x50000, 0x100000];
->>>>>>> ffe03626
       const sourceMap = new SourceMap(hunks, offsets);
 
       // Initialize managers:
